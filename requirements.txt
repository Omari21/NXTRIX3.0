--- conflicted
+++ resolved
@@ -1,27 +1,3 @@
-<<<<<<< HEAD
-# NXTRIX CRM Minimal Requirements - Core Functionality Only
-# Essential packages for basic CRM operation
-
-# Core Framework
-streamlit>=1.28.0
-pandas>=1.5.0
-numpy>=1.24.0
-
-# Database & Backend
-supabase>=1.0.0
-
-# Data Visualization
-plotly>=5.15.0
-
-# Authentication & Security
-bcrypt>=4.0.0
-
-# Utilities
-python-dotenv>=1.0.0
-
-# AI Features
-openai>=1.0.0
-=======
 streamlit>=1.28.0
 pandas>=1.5.0
 numpy>=1.24.0
@@ -33,4 +9,4 @@
 twilio>=8.0.0
 scikit-learn>=1.3.0
 stripe>=5.5.0
->>>>>>> 9456af89
+bcrypt>=4.0.0